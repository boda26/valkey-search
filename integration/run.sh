--- conflicted
+++ resolved
@@ -143,7 +143,6 @@
 
 function run_pytest() {
   zap valkey-server
-<<<<<<< HEAD
   
   # Check if PYTEST_CAPTURE_DISABLED is set
   CAPTURE_ARG="--capture=sys"
@@ -153,11 +152,7 @@
   fi
   
   LOG_INFO "Running: ${PYTHON_PATH} -m pytest ${FILTER_ARGS} ${CAPTURE_ARG} --cache-clear -v ${ROOT_DIR}/integration/"
-  ${PYTHON_PATH} -m pytest ${FILTER_ARGS} --full-trace ${CAPTURE_ARG} --cache-clear -v ${ROOT_DIR}/integration/
-=======
-  LOG_INFO "Running: ${PYTHON_PATH} -m pytest ${FILTER_ARGS} --capture=sys --cache-clear -v ${ROOT_DIR}/integration/"
-  ${PYTHON_PATH} -m pytest ${FILTER_ARGS} --capture=sys --cache-clear -v ${ROOT_DIR}/integration/
->>>>>>> 31d37d91
+  ${PYTHON_PATH} -m pytest ${FILTER_ARGS} ${CAPTURE_ARG} --cache-clear -v ${ROOT_DIR}/integration/
   RUN_SUCCESS=$?
 }
 
