/*
 * Copyright (c) 2025, valkey-search contributors
 * All rights reserved.
 * SPDX-License-Identifier: BSD 3-Clause
 *
 */

#ifndef VALKEYSEARCH_SRC_QUERY_SEARCH_H_
#define VALKEYSEARCH_SRC_QUERY_SEARCH_H_

#include <cstddef>
#include <cstdint>
#include <deque>
#include <memory>
#include <optional>
#include <queue>
#include <string>
#include <utility>
#include <vector>

#include "absl/functional/any_invocable.h"
#include "absl/log/check.h"
#include "absl/status/status.h"
#include "absl/status/statusor.h"
#include "src/commands/filter_parser.h"
#include "src/index_schema.h"
#include "src/index_schema.pb.h"
#include "src/indexes/index_base.h"
#include "src/indexes/vector_base.h"
#include "src/query/predicate.h"
#include "src/utils/cancel.h"
#include "src/valkey_search_options.h"
#include "third_party/hnswlib/hnswlib.h"
#include "vmsdk/src/managed_pointers.h"
#include "vmsdk/src/thread_pool.h"

namespace valkey_search::query {

enum class SearchMode {
  kLocal,  // Search executed on local node/instance
  kRemote  // Search executed as part of distributed operation (from
           // coordinator)
};

constexpr int64_t kTimeoutMS{50000};
constexpr size_t kMaxTimeoutMs{60000};
constexpr absl::string_view kOOMMsg{
    "OOM command not allowed when used memory > 'maxmemory'"};
constexpr absl::string_view kFailedPreconditionMsg{
    "Index or slot consistency check failed"};
constexpr uint32_t kDialect{2};

struct LimitParameter {
  uint64_t first_index{0};
  uint64_t number{10};
};

struct ReturnAttribute {
  vmsdk::UniqueValkeyString identifier;
  vmsdk::UniqueValkeyString attribute_alias;
  vmsdk::UniqueValkeyString alias;
};

inline std::ostream& operator<<(std::ostream& os, const ReturnAttribute& r) {
  os << vmsdk::ToStringView(r.identifier.get());
  if (r.alias) {
    os << "[alias: " << vmsdk::ToStringView(r.alias.get()) << ']';
  }
  return os;
}

struct SearchParameters {
  mutable cancel::Token cancellation_token;
  virtual ~SearchParameters() = default;
  uint32_t db_num{0};
  std::shared_ptr<IndexSchema> index_schema;
  std::string index_schema_name;
  std::string attribute_alias;
  vmsdk::UniqueValkeyString score_as;
  std::string query;
  uint32_t dialect{kDialect};
  uint32_t db_num_;
  bool local_only{false};
  bool enable_partial_results{options::GetPreferPartialResults().GetValue()};
  bool enable_consistency{options::GetPreferConsistentResults().GetValue()};
  int k{0};
  std::optional<unsigned> ef;
  LimitParameter limit;
  uint64_t timeout_ms;
  bool no_content{false};
  FilterParseResults filter_parse_results;
  std::vector<ReturnAttribute> return_attributes;
<<<<<<< HEAD
  bool inorder{false};
  std::optional<uint32_t> slop;
  bool verbatim{false};
=======
  coordinator::IndexFingerprintVersion index_fingerprint_version;
  uint64_t slot_fingerprint;
>>>>>>> 31d37d91
  struct ParseTimeVariables {
    // Members of this struct are only valid during the parsing of
    // VectorSearchParameters on the mainthread. They get cleared
    // at the end of the parse to ensure no dangling pointers.
    absl::string_view query_string;
    absl::string_view score_as_string;
    absl::string_view query_vector_string;
    absl::string_view k_string;
    absl::string_view ef_string;
    //
    // A Map of param names to values. The target of the map is a pair
    // that is the string of the value AND a reference count so that we can
    // detect unused parameters.
    // Marked mutable so that const parsing functions can bump the ref-count
    mutable absl::flat_hash_map<absl::string_view,
                                std::pair<int, absl::string_view>>
        params;
    void ClearAtEndOfParse() {
      query_string = absl::string_view();
      score_as_string = absl::string_view();
      query_vector_string = absl::string_view();
      k_string = absl::string_view();
      ef_string = absl::string_view();
      params.clear();
    }
  } parse_vars;
  bool IsNonVectorQuery() const { return attribute_alias.empty(); }
  bool IsVectorQuery() const { return !IsNonVectorQuery(); }
  SearchParameters(uint64_t timeout, grpc::CallbackServerContext* context,
                   uint32_t db_num)
      : timeout_ms(timeout),
        cancellation_token(cancel::Make(timeout, context)),
        db_num_(db_num) {}
};

// Callback to be called when the search is done.
using SearchResponseCallback =
    absl::AnyInvocable<void(absl::StatusOr<std::deque<indexes::Neighbor>>&,
                            std::unique_ptr<SearchParameters>)>;

absl::StatusOr<std::deque<indexes::Neighbor>> Search(
    const SearchParameters& parameters, SearchMode search_mode);

absl::Status SearchAsync(std::unique_ptr<SearchParameters> parameters,
                         vmsdk::ThreadPool* thread_pool,
                         SearchResponseCallback callback,
                         SearchMode search_mode);

absl::StatusOr<std::deque<indexes::Neighbor>> MaybeAddIndexedContent(
    absl::StatusOr<std::deque<indexes::Neighbor>> results,
    const SearchParameters& parameters);

class Predicate;
// Defined in the header to support testing
size_t EvaluateFilterAsPrimary(
    const Predicate* predicate,
    std::queue<std::unique_ptr<indexes::EntriesFetcherBase>>& entries_fetchers,
    bool negate);

// Defined in the header to support testing
absl::StatusOr<std::deque<indexes::Neighbor>> PerformVectorSearch(
    indexes::VectorBase* vector_index, const SearchParameters& parameters);

std::priority_queue<std::pair<float, hnswlib::labeltype>>
CalcBestMatchingPrefilteredKeys(
    const SearchParameters& parameters,
    std::queue<std::unique_ptr<indexes::EntriesFetcherBase>>& entries_fetchers,
    indexes::VectorBase* vector_index);

}  // namespace valkey_search::query
#endif  // VALKEYSEARCH_SRC_QUERY_SEARCH_H_<|MERGE_RESOLUTION|>--- conflicted
+++ resolved
@@ -90,14 +90,11 @@
   bool no_content{false};
   FilterParseResults filter_parse_results;
   std::vector<ReturnAttribute> return_attributes;
-<<<<<<< HEAD
   bool inorder{false};
   std::optional<uint32_t> slop;
   bool verbatim{false};
-=======
   coordinator::IndexFingerprintVersion index_fingerprint_version;
   uint64_t slot_fingerprint;
->>>>>>> 31d37d91
   struct ParseTimeVariables {
     // Members of this struct are only valid during the parsing of
     // VectorSearchParameters on the mainthread. They get cleared
